package docker

import (
	"bytes"
	"encoding/json"
	"flag"
	"fmt"
	"github.com/dotcloud/docker/auth"
	"github.com/dotcloud/docker/term"
	"github.com/dotcloud/docker/utils"
	"io"
	"io/ioutil"
	"net"
	"net/http"
	"net/http/httputil"
	"net/url"
	"os"
	"os/signal"
	"path/filepath"
	"reflect"
	"strconv"
	"strings"
	"syscall"
	"text/tabwriter"
	"time"
	"unicode"
)

const VERSION = "0.3.3"

var (
	GIT_COMMIT string
)

func (cli *DockerCli) getMethod(name string) (reflect.Method, bool) {
	methodName := "Cmd" + strings.ToUpper(name[:1]) + strings.ToLower(name[1:])
	return reflect.TypeOf(cli).MethodByName(methodName)
}

func ParseCommands(addr string, port int, args ...string) error {
	cli := NewDockerCli(addr, port)

	if len(args) > 0 {
		method, exists := cli.getMethod(args[0])
		if !exists {
			fmt.Println("Error: Command not found:", args[0])
			return cli.CmdHelp(args[1:]...)
		}
		ret := method.Func.CallSlice([]reflect.Value{
			reflect.ValueOf(cli),
			reflect.ValueOf(args[1:]),
		})[0].Interface()
		if ret == nil {
			return nil
		}
		return ret.(error)
	}
	return cli.CmdHelp(args...)
}

func (cli *DockerCli) CmdHelp(args ...string) error {
	if len(args) > 0 {
		method, exists := cli.getMethod(args[0])
		if !exists {
			fmt.Println("Error: Command not found:", args[0])
		} else {
			method.Func.CallSlice([]reflect.Value{
				reflect.ValueOf(cli),
				reflect.ValueOf([]string{"--help"}),
			})[0].Interface()
			return nil
		}
	}
	help := fmt.Sprintf("Usage: docker [OPTIONS] COMMAND [arg...]\n  -H=\"%s:%d\": Host:port to bind/connect to\n\nA self-sufficient runtime for linux containers.\n\nCommands:\n", cli.addr, cli.port)
	for cmd, description := range map[string]string{
		"attach":  "Attach to a running container",
		"build":   "Build a container from Dockerfile or via stdin",
		"commit":  "Create a new image from a container's changes",
		"diff":    "Inspect changes on a container's filesystem",
		"export":  "Stream the contents of a container as a tar archive",
		"history": "Show the history of an image",
		"images":  "List images",
		"import":  "Create a new filesystem image from the contents of a tarball",
		"info":    "Display system-wide information",
		"insert":  "Insert a file in an image",
		"inspect": "Return low-level information on a container",
		"kill":    "Kill a running container",
		"login":   "Register or Login to the docker registry server",
		"logs":    "Fetch the logs of a container",
		"port":    "Lookup the public-facing port which is NAT-ed to PRIVATE_PORT",
		"ps":      "List containers",
		"pull":    "Pull an image or a repository from the docker registry server",
		"push":    "Push an image or a repository to the docker registry server",
		"restart": "Restart a running container",
		"rm":      "Remove a container",
		"rmi":     "Remove an image",
		"run":     "Run a command in a new container",
		"search":  "Search for an image in the docker index",
		"start":   "Start a stopped container",
		"stop":    "Stop a running container",
		"tag":     "Tag an image into a repository",
		"version": "Show the docker version information",
		"wait":    "Block until a container stops, then print its exit code",
	} {
		help += fmt.Sprintf("    %-10.10s%s\n", cmd, description)
	}
	fmt.Println(help)
	return nil
}

func (cli *DockerCli) CmdInsert(args ...string) error {
	cmd := Subcmd("insert", "IMAGE URL PATH", "Insert a file from URL in the IMAGE at PATH")
	if err := cmd.Parse(args); err != nil {
		return nil
	}
	if cmd.NArg() != 3 {
		cmd.Usage()
		return nil
	}

	v := url.Values{}
	v.Set("url", cmd.Arg(1))
	v.Set("path", cmd.Arg(2))

	err := cli.stream("POST", "/images/"+cmd.Arg(0)+"/insert?"+v.Encode(), nil, os.Stdout)
	if err != nil {
		return err
	}
	return nil
}

func (cli *DockerCli) CmdBuild(args ...string) error {
	cmd := Subcmd("build", "-|Dockerfile", "Build an image from Dockerfile or via stdin")
	if err := cmd.Parse(args); err != nil {
		return nil
	}
	var (
		file io.ReadCloser
		err  error
	)

	if cmd.NArg() == 0 {
		file, err = os.Open("Dockerfile")
		if err != nil {
			return err
		}
	} else if cmd.Arg(0) == "-" {
		file = os.Stdin
	} else {
		file, err = os.Open(cmd.Arg(0))
		if err != nil {
			return err
		}
	}
	if _, err := NewBuilderClient("0.0.0.0", 4243).Build(file); err != nil {
		return err
	}
	return nil
}

// 'docker login': login / register a user to registry service.
func (cli *DockerCli) CmdLogin(args ...string) error {
	var readStringOnRawTerminal = func(stdin io.Reader, stdout io.Writer, echo bool) string {
		char := make([]byte, 1)
		buffer := make([]byte, 64)
		var i = 0
		for i < len(buffer) {
			n, err := stdin.Read(char)
			if n > 0 {
				if char[0] == '\r' || char[0] == '\n' {
					stdout.Write([]byte{'\r', '\n'})
					break
				} else if char[0] == 127 || char[0] == '\b' {
					if i > 0 {
						if echo {
							stdout.Write([]byte{'\b', ' ', '\b'})
						}
						i--
					}
				} else if !unicode.IsSpace(rune(char[0])) &&
					!unicode.IsControl(rune(char[0])) {
					if echo {
						stdout.Write(char)
					}
					buffer[i] = char[0]
					i++
				}
			}
			if err != nil {
				if err != io.EOF {
					fmt.Fprintf(stdout, "Read error: %v\r\n", err)
				}
				break
			}
		}
		return string(buffer[:i])
	}
	var readAndEchoString = func(stdin io.Reader, stdout io.Writer) string {
		return readStringOnRawTerminal(stdin, stdout, true)
	}
	var readString = func(stdin io.Reader, stdout io.Writer) string {
		return readStringOnRawTerminal(stdin, stdout, false)
	}

	oldState, err := term.SetRawTerminal()
	if err != nil {
		return err
	} else {
		defer term.RestoreTerminal(oldState)
	}

	cmd := Subcmd("login", "", "Register or Login to the docker registry server")
	if err := cmd.Parse(args); err != nil {
		return nil
	}

	body, _, err := cli.call("GET", "/auth", nil)
	if err != nil {
		return err
	}

	var out auth.AuthConfig
	err = json.Unmarshal(body, &out)
	if err != nil {
		return err
	}

	var username string
	var password string
	var email string

	fmt.Print("Username (", out.Username, "): ")
	username = readAndEchoString(os.Stdin, os.Stdout)
	if username == "" {
		username = out.Username
	}
	if username != out.Username {
		fmt.Print("Password: ")
		password = readString(os.Stdin, os.Stdout)

		if password == "" {
			return fmt.Errorf("Error : Password Required")
		}

		fmt.Print("Email (", out.Email, "): ")
		email = readAndEchoString(os.Stdin, os.Stdout)
		if email == "" {
			email = out.Email
		}
	} else {
		email = out.Email
	}

	out.Username = username
	out.Password = password
	out.Email = email

	body, _, err = cli.call("POST", "/auth", out)
	if err != nil {
		return err
	}

	var out2 ApiAuth
	err = json.Unmarshal(body, &out2)
	if err != nil {
		return err
	}
	if out2.Status != "" {
		term.RestoreTerminal(oldState)
		fmt.Print(out2.Status)
	}
	return nil
}

// 'docker wait': block until a container stops
func (cli *DockerCli) CmdWait(args ...string) error {
	cmd := Subcmd("wait", "CONTAINER [CONTAINER...]", "Block until a container stops, then print its exit code.")
	if err := cmd.Parse(args); err != nil {
		return nil
	}
	if cmd.NArg() < 1 {
		cmd.Usage()
		return nil
	}
	for _, name := range cmd.Args() {
		body, _, err := cli.call("POST", "/containers/"+name+"/wait", nil)
		if err != nil {
			fmt.Printf("%s", err)
		} else {
			var out ApiWait
			err = json.Unmarshal(body, &out)
			if err != nil {
				return err
			}
			fmt.Println(out.StatusCode)
		}
	}
	return nil
}

// 'docker version': show version information
func (cli *DockerCli) CmdVersion(args ...string) error {
	cmd := Subcmd("version", "", "Show the docker version information.")
	fmt.Println(len(args))
	if err := cmd.Parse(args); err != nil {
		return nil
	}

	fmt.Println(cmd.NArg())
	if cmd.NArg() > 0 {
		cmd.Usage()
		return nil
	}

	body, _, err := cli.call("GET", "/version", nil)
	if err != nil {
		return err
	}

	var out ApiVersion
	err = json.Unmarshal(body, &out)
	if err != nil {
		utils.Debugf("Error unmarshal: body: %s, err: %s\n", body, err)
		return err
	}
	fmt.Println("Version:", out.Version)
	fmt.Println("Git Commit:", out.GitCommit)
	if !out.MemoryLimit {
		fmt.Println("WARNING: No memory limit support")
	}
	if !out.SwapLimit {
		fmt.Println("WARNING: No swap limit support")
	}

	return nil
}

// 'docker info': display system-wide information.
func (cli *DockerCli) CmdInfo(args ...string) error {
	cmd := Subcmd("info", "", "Display system-wide information")
	if err := cmd.Parse(args); err != nil {
		return nil
	}
	if cmd.NArg() > 0 {
		cmd.Usage()
		return nil
	}

	body, _, err := cli.call("GET", "/info", nil)
	if err != nil {
		return err
	}

	var out ApiInfo
	err = json.Unmarshal(body, &out)
	if err != nil {
		return err
	}
	fmt.Printf("containers: %d\nversion: %s\nimages: %d\nGo version: %s\n", out.Containers, out.Version, out.Images, out.GoVersion)
	if out.Debug {
		fmt.Println("debug mode enabled")
		fmt.Printf("fds: %d\ngoroutines: %d\n", out.NFd, out.NGoroutines)
	}
	return nil
}

func (cli *DockerCli) CmdStop(args ...string) error {
	cmd := Subcmd("stop", "[OPTIONS] CONTAINER [CONTAINER...]", "Stop a running container")
	nSeconds := cmd.Int("t", 10, "wait t seconds before killing the container")
	if err := cmd.Parse(args); err != nil {
		return nil
	}
	if cmd.NArg() < 1 {
		cmd.Usage()
		return nil
	}

	v := url.Values{}
	v.Set("t", strconv.Itoa(*nSeconds))

	for _, name := range cmd.Args() {
		_, _, err := cli.call("POST", "/containers/"+name+"/stop?"+v.Encode(), nil)
		if err != nil {
			fmt.Printf("%s", err)
		} else {
			fmt.Println(name)
		}
	}
	return nil
}

func (cli *DockerCli) CmdRestart(args ...string) error {
	cmd := Subcmd("restart", "[OPTIONS] CONTAINER [CONTAINER...]", "Restart a running container")
	nSeconds := cmd.Int("t", 10, "wait t seconds before killing the container")
	if err := cmd.Parse(args); err != nil {
		return nil
	}
	if cmd.NArg() < 1 {
		cmd.Usage()
		return nil
	}

	v := url.Values{}
	v.Set("t", strconv.Itoa(*nSeconds))

	for _, name := range cmd.Args() {
		_, _, err := cli.call("POST", "/containers/"+name+"/restart?"+v.Encode(), nil)
		if err != nil {
			fmt.Printf("%s", err)
		} else {
			fmt.Println(name)
		}
	}
	return nil
}

func (cli *DockerCli) CmdStart(args ...string) error {
	cmd := Subcmd("start", "CONTAINER [CONTAINER...]", "Restart a stopped container")
	if err := cmd.Parse(args); err != nil {
		return nil
	}
	if cmd.NArg() < 1 {
		cmd.Usage()
		return nil
	}

	for _, name := range args {
		_, _, err := cli.call("POST", "/containers/"+name+"/start", nil)
		if err != nil {
			fmt.Printf("%s", err)
		} else {
			fmt.Println(name)
		}
	}
	return nil
}

func (cli *DockerCli) CmdInspect(args ...string) error {
	cmd := Subcmd("inspect", "CONTAINER|IMAGE", "Return low-level information on a container/image")
	if err := cmd.Parse(args); err != nil {
		return nil
	}
	if cmd.NArg() != 1 {
		cmd.Usage()
		return nil
	}
	obj, _, err := cli.call("GET", "/containers/"+cmd.Arg(0)+"/json", nil)
	if err != nil {
		obj, _, err = cli.call("GET", "/images/"+cmd.Arg(0)+"/json", nil)
		if err != nil {
			return err
		}
	}

	indented := new(bytes.Buffer)
	if err = json.Indent(indented, obj, "", "    "); err != nil {
		return err
	}
	if _, err := io.Copy(os.Stdout, indented); err != nil {
		return err
	}
	return nil
}

func (cli *DockerCli) CmdPort(args ...string) error {
	cmd := Subcmd("port", "CONTAINER PRIVATE_PORT", "Lookup the public-facing port which is NAT-ed to PRIVATE_PORT")
	if err := cmd.Parse(args); err != nil {
		return nil
	}
	if cmd.NArg() != 2 {
		cmd.Usage()
		return nil
	}

	body, _, err := cli.call("GET", "/containers/"+cmd.Arg(0)+"/json", nil)
	if err != nil {
		return err
	}
	var out Container
	err = json.Unmarshal(body, &out)
	if err != nil {
		return err
	}

	if frontend, exists := out.NetworkSettings.PortMapping[cmd.Arg(1)]; exists {
		fmt.Println(frontend)
	} else {
		return fmt.Errorf("error: No private port '%s' allocated on %s", cmd.Arg(1), cmd.Arg(0))
	}
	return nil
}

// 'docker rmi IMAGE' removes all images with the name IMAGE
func (cli *DockerCli) CmdRmi(args ...string) error {
	cmd := Subcmd("rmi", "IMAGE [IMAGE...]", "Remove an image")
	if err := cmd.Parse(args); err != nil {
		return nil
	}
	if cmd.NArg() < 1 {
		cmd.Usage()
		return nil
	}

	for _, name := range cmd.Args() {
		_, _, err := cli.call("DELETE", "/images/"+name, nil)
		if err != nil {
			fmt.Printf("%s", err)
		} else {
			fmt.Println(name)
		}
	}
	return nil
}

func (cli *DockerCli) CmdHistory(args ...string) error {
	cmd := Subcmd("history", "IMAGE", "Show the history of an image")
	if err := cmd.Parse(args); err != nil {
		return nil
	}
	if cmd.NArg() != 1 {
		cmd.Usage()
		return nil
	}

	body, _, err := cli.call("GET", "/images/"+cmd.Arg(0)+"/history", nil)
	if err != nil {
		return err
	}

	var outs []ApiHistory
	err = json.Unmarshal(body, &outs)
	if err != nil {
		return err
	}
	w := tabwriter.NewWriter(os.Stdout, 20, 1, 3, ' ', 0)
	fmt.Fprintln(w, "ID\tCREATED\tCREATED BY")

	for _, out := range outs {
		fmt.Fprintf(w, "%s\t%s ago\t%s\n", out.Id, utils.HumanDuration(time.Now().Sub(time.Unix(out.Created, 0))), out.CreatedBy)
	}
	w.Flush()
	return nil
}

func (cli *DockerCli) CmdRm(args ...string) error {
	cmd := Subcmd("rm", "[OPTIONS] CONTAINER [CONTAINER...]", "Remove a container")
	v := cmd.Bool("v", false, "Remove the volumes associated to the container")
	if err := cmd.Parse(args); err != nil {
		return nil
	}
	if cmd.NArg() < 1 {
		cmd.Usage()
		return nil
	}
	val := url.Values{}
	if *v {
		val.Set("v", "1")
	}
	for _, name := range cmd.Args() {
		_, _, err := cli.call("DELETE", "/containers/"+name+"?"+val.Encode(), nil)
		if err != nil {
			fmt.Printf("%s", err)
		} else {
			fmt.Println(name)
		}
	}
	return nil
}

// 'docker kill NAME' kills a running container
func (cli *DockerCli) CmdKill(args ...string) error {
	cmd := Subcmd("kill", "CONTAINER [CONTAINER...]", "Kill a running container")
	if err := cmd.Parse(args); err != nil {
		return nil
	}
	if cmd.NArg() < 1 {
		cmd.Usage()
		return nil
	}

	for _, name := range args {
		_, _, err := cli.call("POST", "/containers/"+name+"/kill", nil)
		if err != nil {
			fmt.Printf("%s", err)
		} else {
			fmt.Println(name)
		}
	}
	return nil
}

func (cli *DockerCli) CmdImport(args ...string) error {
	cmd := Subcmd("import", "URL|- [REPOSITORY [TAG]]", "Create a new filesystem image from the contents of a tarball")

	if err := cmd.Parse(args); err != nil {
		return nil
	}
	if cmd.NArg() < 1 {
		cmd.Usage()
		return nil
	}
	src, repository, tag := cmd.Arg(0), cmd.Arg(1), cmd.Arg(2)
	v := url.Values{}
	v.Set("repo", repository)
	v.Set("tag", tag)
	v.Set("fromSrc", src)

	err := cli.stream("POST", "/images/create?"+v.Encode(), os.Stdin, os.Stdout)
	if err != nil {
		return err
	}
	return nil
}

func (cli *DockerCli) CmdPush(args ...string) error {
	cmd := Subcmd("push", "[OPTION] NAME", "Push an image or a repository to the registry")
	registry := cmd.String("registry", "", "Registry host to push the image to")
	if err := cmd.Parse(args); err != nil {
		return nil
	}
	name := cmd.Arg(0)

	if name == "" {
		cmd.Usage()
		return nil
	}

	username, err := cli.checkIfLogged(*registry == "", "push")
	if err != nil {
		return err
	}

	if len(strings.SplitN(name, "/", 2)) == 1 {
		return fmt.Errorf("Impossible to push a \"root\" repository. Please rename your repository in <user>/<repo> (ex: %s/%s)", username, name)
	}

	v := url.Values{}
	v.Set("registry", *registry)
	if err := cli.stream("POST", "/images/"+name+"/push?"+v.Encode(), nil, os.Stdout); err != nil {
		return err
	}
	return nil
}

func (cli *DockerCli) CmdPull(args ...string) error {
	cmd := Subcmd("pull", "NAME", "Pull an image or a repository from the registry")
	tag := cmd.String("t", "", "Download tagged image in repository")
	registry := cmd.String("registry", "", "Registry to download from. Necessary if image is pulled by ID")
	if err := cmd.Parse(args); err != nil {
		return nil
	}

	if cmd.NArg() != 1 {
		cmd.Usage()
		return nil
	}

	remote := cmd.Arg(0)
	if strings.Contains(remote, ":") {
		remoteParts := strings.Split(remote, ":")
		tag = &remoteParts[1]
		remote = remoteParts[0]
	}

	if strings.Contains(remote, "/") {
		if _, err := cli.checkIfLogged(true, "pull"); err != nil {
			return err
		}
	}

	v := url.Values{}
	v.Set("fromImage", remote)
	v.Set("tag", *tag)
	v.Set("registry", *registry)

	if err := cli.stream("POST", "/images/create?"+v.Encode(), nil, os.Stdout); err != nil {
		return err
	}

	return nil
}

func (cli *DockerCli) CmdImages(args ...string) error {
	cmd := Subcmd("images", "[OPTIONS] [NAME]", "List images")
	quiet := cmd.Bool("q", false, "only show numeric IDs")
	all := cmd.Bool("a", false, "show all images")
	noTrunc := cmd.Bool("notrunc", false, "Don't truncate output")
	flViz := cmd.Bool("viz", false, "output graph in graphviz format")

	if err := cmd.Parse(args); err != nil {
		return nil
	}
	if cmd.NArg() > 1 {
		cmd.Usage()
		return nil
	}

	if *flViz {
		body, _, err := cli.call("GET", "/images/viz", false)
		if err != nil {
			return err
		}
		fmt.Printf("%s", body)
	} else {
		v := url.Values{}
		if cmd.NArg() == 1 {
			v.Set("filter", cmd.Arg(0))
		}
		if *all {
			v.Set("all", "1")
		}

		body, _, err := cli.call("GET", "/images/json?"+v.Encode(), nil)
		if err != nil {
			return err
		}

		var outs []ApiImages
		err = json.Unmarshal(body, &outs)
		if err != nil {
			return err
		}

		w := tabwriter.NewWriter(os.Stdout, 20, 1, 3, ' ', 0)
		if !*quiet {
			fmt.Fprintln(w, "REPOSITORY\tTAG\tID\tCREATED")
		}

		for _, out := range outs {
			if out.Repository == "" {
				out.Repository = "<none>"
			}
			if out.Tag == "" {
				out.Tag = "<none>"
			}

			if !*quiet {
				fmt.Fprintf(w, "%s\t%s\t", out.Repository, out.Tag)
				if *noTrunc {
					fmt.Fprintf(w, "%s\t", out.Id)
				} else {
					fmt.Fprintf(w, "%s\t", utils.TruncateId(out.Id))
				}
				fmt.Fprintf(w, "%s ago\n", utils.HumanDuration(time.Now().Sub(time.Unix(out.Created, 0))))
			} else {
				if *noTrunc {
					fmt.Fprintln(w, out.Id)
				} else {
					fmt.Fprintln(w, utils.TruncateId(out.Id))
				}
			}
		}

		if !*quiet {
			w.Flush()
		}
	}
	return nil
}

func (cli *DockerCli) CmdPs(args ...string) error {
	cmd := Subcmd("ps", "[OPTIONS]", "List containers")
	quiet := cmd.Bool("q", false, "Only display numeric IDs")
	all := cmd.Bool("a", false, "Show all containers. Only running containers are shown by default.")
	noTrunc := cmd.Bool("notrunc", false, "Don't truncate output")
	nLatest := cmd.Bool("l", false, "Show only the latest created container, include non-running ones.")
	since := cmd.String("sinceId", "", "Show only containers created since Id, include non-running ones.")
	before := cmd.String("beforeId", "", "Show only container created before Id, include non-running ones.")
	last := cmd.Int("n", -1, "Show n last created containers, include non-running ones.")

	if err := cmd.Parse(args); err != nil {
		return nil
	}
	v := url.Values{}
	if *last == -1 && *nLatest {
		*last = 1
	}
	if *all {
		v.Set("all", "1")
	}
	if *last != -1 {
		v.Set("limit", strconv.Itoa(*last))
	}
	if *since != "" {
		v.Set("since", *since)
	}
	if *before != "" {
		v.Set("before", *before)
	}

	body, _, err := cli.call("GET", "/containers/ps?"+v.Encode(), nil)
	if err != nil {
		return err
	}

	var outs []ApiContainers
	err = json.Unmarshal(body, &outs)
	if err != nil {
		return err
	}
	w := tabwriter.NewWriter(os.Stdout, 20, 1, 3, ' ', 0)
	if !*quiet {
		fmt.Fprintln(w, "ID\tIMAGE\tCOMMAND\tCREATED\tSTATUS\tPORTS")
	}

	for _, out := range outs {
		if !*quiet {
			if *noTrunc {
				fmt.Fprintf(w, "%s\t%s\t%s\t%s\t%s ago\t%s\n", out.Id, out.Image, out.Command, out.Status, utils.HumanDuration(time.Now().Sub(time.Unix(out.Created, 0))), out.Ports)
			} else {
				fmt.Fprintf(w, "%s\t%s\t%s\t%s\t%s ago\t%s\n", utils.TruncateId(out.Id), out.Image, utils.Trunc(out.Command, 20), out.Status, utils.HumanDuration(time.Now().Sub(time.Unix(out.Created, 0))), out.Ports)
			}
		} else {
			if *noTrunc {
				fmt.Fprintln(w, out.Id)
			} else {
				fmt.Fprintln(w, utils.TruncateId(out.Id))
			}
		}
	}

	if !*quiet {
		w.Flush()
	}
	return nil
}

func (cli *DockerCli) CmdCommit(args ...string) error {
	cmd := Subcmd("commit", "[OPTIONS] CONTAINER [REPOSITORY [TAG]]", "Create a new image from a container's changes")
	flComment := cmd.String("m", "", "Commit message")
	flAuthor := cmd.String("author", "", "Author (eg. \"John Hannibal Smith <hannibal@a-team.com>\"")
	flConfig := cmd.String("run", "", "Config automatically applied when the image is run. "+`(ex: {"Cmd": ["cat", "/world"], "PortSpecs": ["22"]}')`)
	if err := cmd.Parse(args); err != nil {
		return nil
	}
	name, repository, tag := cmd.Arg(0), cmd.Arg(1), cmd.Arg(2)
	if name == "" {
		cmd.Usage()
		return nil
	}

	v := url.Values{}
	v.Set("container", name)
	v.Set("repo", repository)
	v.Set("tag", tag)
	v.Set("comment", *flComment)
	v.Set("author", *flAuthor)
	var config *Config
	if *flConfig != "" {
		config = &Config{}
		if err := json.Unmarshal([]byte(*flConfig), config); err != nil {
			return err
		}
	}
	body, _, err := cli.call("POST", "/commit?"+v.Encode(), config)
	if err != nil {
		return err
	}

	apiId := &ApiId{}
	err = json.Unmarshal(body, apiId)
	if err != nil {
		return err
	}

	fmt.Println(apiId.Id)
	return nil
}

func (cli *DockerCli) CmdExport(args ...string) error {
	cmd := Subcmd("export", "CONTAINER", "Export the contents of a filesystem as a tar archive")
	if err := cmd.Parse(args); err != nil {
		return nil
	}

	if cmd.NArg() != 1 {
		cmd.Usage()
		return nil
	}

	if err := cli.stream("GET", "/containers/"+cmd.Arg(0)+"/export", nil, os.Stdout); err != nil {
		return err
	}
	return nil
}

func (cli *DockerCli) CmdDiff(args ...string) error {
	cmd := Subcmd("diff", "CONTAINER", "Inspect changes on a container's filesystem")
	if err := cmd.Parse(args); err != nil {
		return nil
	}
	if cmd.NArg() != 1 {
		cmd.Usage()
		return nil
	}

	body, _, err := cli.call("GET", "/containers/"+cmd.Arg(0)+"/changes", nil)
	if err != nil {
		return err
	}

	changes := []Change{}
	err = json.Unmarshal(body, &changes)
	if err != nil {
		return err
	}
	for _, change := range changes {
		fmt.Println(change.String())
	}
	return nil
}

func (cli *DockerCli) CmdLogs(args ...string) error {
	cmd := Subcmd("logs", "CONTAINER", "Fetch the logs of a container")
	if err := cmd.Parse(args); err != nil {
		return nil
	}
	if cmd.NArg() != 1 {
		cmd.Usage()
		return nil
	}

	v := url.Values{}
	v.Set("logs", "1")
	v.Set("stdout", "1")
	v.Set("stderr", "1")

	if err := cli.hijack("POST", "/containers/"+cmd.Arg(0)+"/attach?"+v.Encode(), false); err != nil {
		return err
	}
	return nil
}

func (cli *DockerCli) CmdAttach(args ...string) error {
	cmd := Subcmd("attach", "CONTAINER", "Attach to a running container")
	if err := cmd.Parse(args); err != nil {
		return nil
	}
	if cmd.NArg() != 1 {
		cmd.Usage()
		return nil
	}

	body, _, err := cli.call("GET", "/containers/"+cmd.Arg(0)+"/json", nil)
	if err != nil {
		return err
	}

	container := &Container{}
	err = json.Unmarshal(body, container)
	if err != nil {
		return err
	}

	v := url.Values{}
	v.Set("stream", "1")
	v.Set("stdout", "1")
	v.Set("stderr", "1")
	v.Set("stdin", "1")

	cli.monitorTtySize(cmd.Arg(0))
	if err := cli.hijack("POST", "/containers/"+cmd.Arg(0)+"/attach?"+v.Encode(), container.Config.Tty); err != nil {
		return err
	}
	return nil
}

func (cli *DockerCli) CmdSearch(args ...string) error {
	cmd := Subcmd("search", "NAME", "Search the docker index for images")
	if err := cmd.Parse(args); err != nil {
		return nil
	}
	if cmd.NArg() != 1 {
		cmd.Usage()
		return nil
	}

	v := url.Values{}
	v.Set("term", cmd.Arg(0))
	body, _, err := cli.call("GET", "/images/search?"+v.Encode(), nil)
	if err != nil {
		return err
	}

	outs := []ApiSearch{}
	err = json.Unmarshal(body, &outs)
	if err != nil {
		return err
	}
	fmt.Printf("Found %d results matching your query (\"%s\")\n", len(outs), cmd.Arg(0))
	w := tabwriter.NewWriter(os.Stdout, 20, 1, 3, ' ', 0)
	fmt.Fprintf(w, "NAME\tDESCRIPTION\n")
	for _, out := range outs {
		fmt.Fprintf(w, "%s\t%s\n", out.Name, out.Description)
	}
	w.Flush()
	return nil
}

// Ports type - Used to parse multiple -p flags
type ports []int

// ListOpts type
type ListOpts []string

func (opts *ListOpts) String() string {
	return fmt.Sprint(*opts)
}

func (opts *ListOpts) Set(value string) error {
	*opts = append(*opts, value)
	return nil
}

// AttachOpts stores arguments to 'docker run -a', eg. which streams to attach to
type AttachOpts map[string]bool

func NewAttachOpts() AttachOpts {
	return make(AttachOpts)
}

func (opts AttachOpts) String() string {
	// Cast to underlying map type to avoid infinite recursion
	return fmt.Sprintf("%v", map[string]bool(opts))
}

func (opts AttachOpts) Set(val string) error {
	if val != "stdin" && val != "stdout" && val != "stderr" {
		return fmt.Errorf("Unsupported stream name: %s", val)
	}
	opts[val] = true
	return nil
}

func (opts AttachOpts) Get(val string) bool {
	if res, exists := opts[val]; exists {
		return res
	}
	return false
}

// PathOpts stores a unique set of absolute paths
type PathOpts map[string]struct{}

func NewPathOpts() PathOpts {
	return make(PathOpts)
}

func (opts PathOpts) String() string {
	return fmt.Sprintf("%v", map[string]struct{}(opts))
}

func (opts PathOpts) Set(val string) error {
	if !filepath.IsAbs(val) {
		return fmt.Errorf("%s is not an absolute path", val)
	}
	opts[filepath.Clean(val)] = struct{}{}
	return nil
}

func (cli *DockerCli) CmdTag(args ...string) error {
	cmd := Subcmd("tag", "[OPTIONS] IMAGE REPOSITORY [TAG]", "Tag an image into a repository")
	force := cmd.Bool("f", false, "Force")
	if err := cmd.Parse(args); err != nil {
		return nil
	}
	if cmd.NArg() != 2 && cmd.NArg() != 3 {
		cmd.Usage()
		return nil
	}

	v := url.Values{}
	v.Set("repo", cmd.Arg(1))
	if cmd.NArg() == 3 {
		v.Set("tag", cmd.Arg(2))
	}

	if *force {
		v.Set("force", "1")
	}

	if _, _, err := cli.call("POST", "/images/"+cmd.Arg(0)+"/tag?"+v.Encode(), nil); err != nil {
		return err
	}
	return nil
}

func (cli *DockerCli) CmdRun(args ...string) error {
	config, cmd, err := ParseRun(args, nil)
	if err != nil {
		return err
	}
	if config.Image == "" {
		cmd.Usage()
		return nil
	}

	//create the container
	body, statusCode, err := cli.call("POST", "/containers/create", config)
	//if image not found try to pull it
	if statusCode == 404 {
		v := url.Values{}
		v.Set("fromImage", config.Image)
		err = cli.stream("POST", "/images/create?"+v.Encode(), nil, os.Stderr)
		if err != nil {
			return err
		}
		body, _, err = cli.call("POST", "/containers/create", config)
		if err != nil {
			return err
		}
	}
	if err != nil {
		return err
	}

	out := &ApiRun{}
	err = json.Unmarshal(body, out)
	if err != nil {
		return err
	}

	for _, warning := range out.Warnings {
		fmt.Fprintln(os.Stderr, "WARNING: ", warning)
	}

	v := url.Values{}
	v.Set("logs", "1")
	v.Set("stream", "1")

	if config.AttachStdin {
		v.Set("stdin", "1")
	}
	if config.AttachStdout {
		v.Set("stdout", "1")
	}
	if config.AttachStderr {
		v.Set("stderr", "1")

	}

	//start the container
	_, _, err = cli.call("POST", "/containers/"+out.Id+"/start", nil)
	if err != nil {
		return err
	}

	if config.AttachStdin || config.AttachStdout || config.AttachStderr {
		cli.monitorTtySize(out.Id)
		if err := cli.hijack("POST", "/containers/"+out.Id+"/attach?"+v.Encode(), config.Tty); err != nil {
			return err
		}
	}
	if !config.AttachStdout && !config.AttachStderr {
		fmt.Println(out.Id)
	}
	return nil
}

func (cli *DockerCli) checkIfLogged(condition bool, action string) (string, error) {
	body, _, err := cli.call("GET", "/auth", nil)
	if err != nil {
		return "", err
	}

	var out auth.AuthConfig
	err = json.Unmarshal(body, &out)
	if err != nil {
		return "", err
	}

	// If condition AND the login failed
	if condition && out.Username == "" {
		if err := cli.CmdLogin(""); err != nil {
			return "", err
		}

		body, _, err = cli.call("GET", "/auth", nil)
		if err != nil {
			return "", err
		}
		err = json.Unmarshal(body, &out)
		if err != nil {
			return "", err
		}

		if out.Username == "" {
			return "", fmt.Errorf("Please login prior to %s. ('docker login')", action)
		}
	}
	return out.Username, nil
}

func (cli *DockerCli) call(method, path string, data interface{}) ([]byte, int, error) {
	var params io.Reader
	if data != nil {
		buf, err := json.Marshal(data)
		if err != nil {
			return nil, -1, err
		}
		params = bytes.NewBuffer(buf)
	}

	req, err := http.NewRequest(method, fmt.Sprintf("http://%s:%d/v%g%s", cli.addr, cli.port, API_VERSION, path), params)
	if err != nil {
		return nil, -1, err
	}
	req.Header.Set("User-Agent", "Docker-Client/"+VERSION)
	if data != nil {
		req.Header.Set("Content-Type", "application/json")
	} else if method == "POST" {
		req.Header.Set("Content-Type", "plain/text")
	}
	resp, err := http.DefaultClient.Do(req)
	if err != nil {
		if strings.Contains(err.Error(), "connection refused") {
			return nil, -1, fmt.Errorf("Can't connect to docker daemon. Is 'docker -d' running on this host?")
		}
		return nil, -1, err
	}
	defer resp.Body.Close()
	body, err := ioutil.ReadAll(resp.Body)
	if err != nil {
		return nil, -1, err
	}
	if resp.StatusCode < 200 || resp.StatusCode >= 400 {
		return nil, resp.StatusCode, fmt.Errorf("error: %s", body)
	}
	return body, resp.StatusCode, nil
}

func (cli *DockerCli) stream(method, path string, in io.Reader, out io.Writer) error {
	if (method == "POST" || method == "PUT") && in == nil {
		in = bytes.NewReader([]byte{})
	}
	req, err := http.NewRequest(method, fmt.Sprintf("http://%s:%d/v%g%s", cli.addr, cli.port, API_VERSION, path), in)
	if err != nil {
		return err
	}
	req.Header.Set("User-Agent", "Docker-Client/"+VERSION)
	if method == "POST" {
		req.Header.Set("Content-Type", "plain/text")
	}
	resp, err := http.DefaultClient.Do(req)
	if err != nil {
		if strings.Contains(err.Error(), "connection refused") {
			return fmt.Errorf("Can't connect to docker daemon. Is 'docker -d' running on this host?")
		}
		return err
	}
	defer resp.Body.Close()
	if resp.StatusCode < 200 || resp.StatusCode >= 400 {
		body, err := ioutil.ReadAll(resp.Body)
		if err != nil {
			return err
		}
		return fmt.Errorf("error: %s", body)
	}

	if _, err := io.Copy(out, resp.Body); err != nil {
		return err
	}
	return nil
}

func (cli *DockerCli) hijack(method, path string, setRawTerminal bool) error {
	req, err := http.NewRequest(method, fmt.Sprintf("/v%g%s", API_VERSION, path), nil)
	if err != nil {
		return err
	}
	req.Header.Set("Content-Type", "plain/text")
	dial, err := net.Dial("tcp", fmt.Sprintf("%s:%d", cli.addr, cli.port))
	if err != nil {
		return err
	}
	clientconn := httputil.NewClientConn(dial, nil)
	clientconn.Do(req)
	defer clientconn.Close()

	rwc, br := clientconn.Hijack()
	defer rwc.Close()

	receiveStdout := utils.Go(func() error {
		_, err := io.Copy(os.Stdout, br)
		return err
	})

	if setRawTerminal && term.IsTerminal(int(os.Stdin.Fd())) && os.Getenv("NORAW") == "" {
		if oldState, err := term.SetRawTerminal(); err != nil {
			return err
		} else {
			defer term.RestoreTerminal(oldState)
		}
	}

	sendStdin := utils.Go(func() error {
		_, err := io.Copy(rwc, os.Stdin)
		if err := rwc.(*net.TCPConn).CloseWrite(); err != nil {
			fmt.Fprintf(os.Stderr, "Couldn't send EOF: %s\n", err)
		}
		return err
	})

	if err := <-receiveStdout; err != nil {
		return err
	}

	if !term.IsTerminal(int(os.Stdin.Fd())) {
		if err := <-sendStdin; err != nil {
			return err
		}
	}
	return nil

}

func (cli *DockerCli) resizeTty(id string) {
	ws, err := term.GetWinsize(os.Stdin.Fd())
	if err != nil {
		utils.Debugf("Error getting size: %s", err)
	}
	v := url.Values{}
	v.Set("h", strconv.Itoa(int(ws.Height)))
	v.Set("w", strconv.Itoa(int(ws.Width)))
	if _, _, err := cli.call("POST", "/containers/"+id+"/resize?"+v.Encode(), nil); err != nil {
		utils.Debugf("Error resize: %s", err)
	}
}

func (cli *DockerCli) monitorTtySize(id string) {
	cli.resizeTty(id)

	c := make(chan os.Signal, 1)
	signal.Notify(c, syscall.SIGWINCH)
	go func() {
		for sig := range c {
			if sig == syscall.SIGWINCH {
				cli.resizeTty(id)
			}
		}
	}()
}

func Subcmd(name, signature, description string) *flag.FlagSet {
	flags := flag.NewFlagSet(name, flag.ContinueOnError)
	flags.Usage = func() {
		fmt.Printf("\nUsage: docker %s %s\n\n%s\n\n", name, signature, description)
		flags.PrintDefaults()
	}
	return flags
}

func NewDockerCli(addr string, port int) *DockerCli {
	return &DockerCli{addr, port}
}

type DockerCli struct {
<<<<<<< HEAD
	host string
=======
	addr string
>>>>>>> d8e60b79
	port int
}<|MERGE_RESOLUTION|>--- conflicted
+++ resolved
@@ -1355,10 +1355,6 @@
 }
 
 type DockerCli struct {
-<<<<<<< HEAD
 	host string
-=======
-	addr string
->>>>>>> d8e60b79
 	port int
 }